--- conflicted
+++ resolved
@@ -12,11 +12,8 @@
 from load_blender import trans_t, rot_phi, rot_theta
 
 
-<<<<<<< HEAD
 HUMAN_SCENE_OBJECT_DEPTH = 1500         # in mm
 
-=======
->>>>>>> 40b4989a573b8e615e644123f24710b5a7e0a195
 def pose_spherical2(alpha, beta, radius):
     """Computes camera poses on a sphere around the world coordinate origin without spherical coordinates.
 
